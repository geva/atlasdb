--- conflicted
+++ resolved
@@ -32,11 +32,7 @@
 import java.util.concurrent.Future;
 import java.util.concurrent.TimeUnit;
 import java.util.concurrent.TimeoutException;
-<<<<<<< HEAD
-import java.util.concurrent.locks.ReentrantLock;
 import java.util.stream.Collectors;
-=======
->>>>>>> 7eb29ed2
 
 import org.apache.cassandra.thrift.CASResult;
 import org.apache.cassandra.thrift.Cassandra;
@@ -1621,7 +1617,6 @@
         }
     }
 
-<<<<<<< HEAD
     private interface Action<V> {
         V run() throws TException;
     }
@@ -1659,148 +1654,6 @@
         }
     }
 
-    /**
-     * Each locker generates a random ID per operation and uses a CAS operation as a DB-side lock.
-     *
-     * There are two special ID values used for book-keeping
-     * - one representing the lock being cleared
-     * - one representing a remote ID that is guaranteed to never be generated
-     * This is required because Cassandra CAS does not treat setting to null / empty as a delete,
-     * (though there is a to-do in their code to possibly add this)
-     * though it accepts an empty expected column to mean that non-existance was expected
-     * (see putUnlessExists for example, which has the luck of not having to ever deal with deleted values)
-     *
-     * I can't hold this against them though, because Atlas has a semi-similar problem with empty byte[] values meaning deleted internally.
-     *
-     * @return an ID to be passed into a subsequent unlock call
-     */
-    public long waitForSchemaMutationLock() {
-        final long perOperationNodeIdentifier = ThreadLocalRandom.current().nextLong(Long.MAX_VALUE - 2);
-
-        try {
-            if (!supportsCAS) {
-                TimeoutException timeoutException = new TimeoutException("AtlasDB was unable to get a lock on Cassandra system schema mutations for your cluster. Likely cause: Service(s) performing heavy schema mutations in parallel, or extremely heavy Cassandra cluster load.");
-                try {
-                    if (!schemaMutationLockForEarlierVersionsOfCassandra.tryLock(configManager.getConfig().schemaMutationTimeoutMillis(), TimeUnit.MILLISECONDS)) {
-                        throw timeoutException;
-                    }
-                } catch (InterruptedException e) {
-                    throw timeoutException;
-                }
-                return 0;
-            }
-
-            clientPool.runWithRetry(new FunctionCheckedException<Client, Void, Exception>() {
-                @Override
-                public Void apply(Client client) throws Exception {
-                    Cell globalDdlLockCell = Cell.create(CassandraConstants.GLOBAL_DDL_LOCK.getBytes(), CassandraConstants.GLOBAL_DDL_LOCK_COLUMN_NAME.getBytes());
-                    ByteBuffer rowName = ByteBuffer.wrap(globalDdlLockCell.getRowName());
-                    Column ourUpdate = lockColumnWithValue(Longs.toByteArray(perOperationNodeIdentifier));
-
-                    List<Column> expected = ImmutableList.of(lockColumnWithValue(Longs.toByteArray(CassandraConstants.GLOBAL_DDL_LOCK_CLEARED_VALUE)));
-
-                    CASResult casResult = writeLockWithCAS(client, rowName, expected, ourUpdate);
-
-                    int timesAttempted = 0;
-
-                    Stopwatch stopwatch = Stopwatch.createStarted();
-                    while (!casResult.isSuccess()) { // could have a timeout controlling this level, confusing for users to set both timeouts though
-
-                        if (casResult.getCurrent_valuesSize() == 0) { // never has been an existing lock
-                            // special case, no one has ever made a lock ever before
-                            // this becomes analogous to putUnlessExists now
-                            expected = ImmutableList.<Column>of();
-                        } else {
-                            Column existingValue = Iterables.getOnlyElement(casResult.getCurrent_values(), null);
-                            if (existingValue == null) {
-                                throw new IllegalStateException("Something is wrong with underlying locks. Consult support for guidance on manually examining and clearing locks from " + CassandraConstants.LOCK_TABLE + " table.");
-                            }
-                            expected = ImmutableList.of(lockColumnWithValue(Longs.toByteArray(CassandraConstants.GLOBAL_DDL_LOCK_CLEARED_VALUE)));
-                        }
-
-                        if (stopwatch.elapsed(TimeUnit.MILLISECONDS) > configManager.getConfig().schemaMutationTimeoutMillis() * 4) { // possibly dead remote locker
-                            throw new TimeoutException(String.format("We have timed out waiting on the current schema mutation lock holder.  " +
-                                    "We have tried to grab the lock for %d milliseconds unsuccessfully.  Please try restarting the AtlasDB client." +
-                                    "If this occurs repeatedly it may indicate that the current lock holder has died without releasing the lock " +
-                                    "and will require manual intervention. This will require restarting all atlasDB clients and then using cqlsh " +
-                                    "to truncate the _locks table. Please contact support for help with this in important situations.", stopwatch.elapsed(TimeUnit.MILLISECONDS)));
-                        }
-
-
-                        long timeToSleep = CassandraConstants.TIME_BETWEEN_LOCK_ATTEMPT_ROUNDS_MILLIS * (long) Math.pow(2, timesAttempted++);
-
-                        Thread.sleep(timeToSleep);
-
-                        casResult = writeLockWithCAS(client, rowName, expected, ourUpdate);
-                    }
-
-                    // we won the lock!
-                    return null;
-                }
-            });
-        } catch (Exception e) {
-            throw Throwables.throwUncheckedException(e);
-        }
-
-        return perOperationNodeIdentifier;
-    }
-
-    private CASResult writeLockWithCAS(Client client, ByteBuffer rowName, List<Column> expectedValue, Column ourLockUpdate) throws TException {
-        return client.cas(
-                rowName, // key
-                CassandraConstants.LOCK_TABLE.getQualifiedName(),
-                expectedValue, // expected value currently holding
-                ImmutableList.of(ourLockUpdate), // update with our request id
-                ConsistencyLevel.SERIAL,
-                writeConsistency
-        );
-    }
-
-    private Column lockColumnWithValue(byte[] value) {
-        return new Column()
-                .setName(CassandraKeyValueServices.makeCompositeBuffer(CassandraConstants.GLOBAL_DDL_LOCK_COLUMN_NAME.getBytes(), AtlasDbConstants.TRANSACTION_TS).array())
-                .setValue(value) // expected previous
-                .setTimestamp(AtlasDbConstants.TRANSACTION_TS);
-    }
-
-    public void schemaMutationUnlock(long perOperationNodeIdentifier) {
-        if (!supportsCAS) {
-            schemaMutationLockForEarlierVersionsOfCassandra.unlock();
-            return;
-        }
-
-        try {
-            clientPool.runWithRetry(new FunctionCheckedException<Client, Void, Exception>() {
-                @Override
-                public Void apply(Client client) throws Exception {
-                    Cell globalDdlLockCell = Cell.create(CassandraConstants.GLOBAL_DDL_LOCK.getBytes(), CassandraConstants.GLOBAL_DDL_LOCK_COLUMN_NAME.getBytes());
-                    ByteBuffer rowName = ByteBuffer.wrap(globalDdlLockCell.getRowName());
-
-                    List<Column> ourExpectedLock = ImmutableList.of(lockColumnWithValue(Longs.toByteArray(perOperationNodeIdentifier)));
-                    Column clearedLock = lockColumnWithValue(Longs.toByteArray(CassandraConstants.GLOBAL_DDL_LOCK_CLEARED_VALUE));
-                    CASResult casResult = writeLockWithCAS(client, rowName, ourExpectedLock, clearedLock);
-
-                    if (!casResult.isSuccess()) {
-                        String remoteLock = "(unknown)";
-                        if (casResult.getCurrent_valuesSize() == 1) {
-                            Column column = Iterables.getOnlyElement(casResult.getCurrent_values(), null);
-                            if (column != null) {
-                                long remoteId = Longs.fromByteArray(column.getValue());
-                                remoteLock = (remoteId == CassandraConstants.GLOBAL_DDL_LOCK_CLEARED_VALUE) ? "(Cleared Value)" : Long.toString(remoteId);
-                            }
-                        }
-                        throw new IllegalStateException(String.format("Another process cleared our schema mutation lock from underneath us. Our ID, which we expected, was %s, the value we saw in the database was instead %s.", Long.toString(perOperationNodeIdentifier), remoteLock));
-                    }
-                    return null;
-                }
-            });
-        } catch (Exception e) {
-            throw Throwables.throwUncheckedException(e);
-        }
-    }
-
-=======
->>>>>>> 7eb29ed2
     @Override
     public void compactInternally(TableReference tableRef) {
         Preconditions.checkArgument(!Strings.isNullOrEmpty(tableRef.getQualifiedName()), "tableRef:[%s] should not be null or empty.", tableRef);
