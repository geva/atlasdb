--- conflicted
+++ resolved
@@ -1059,13 +1059,8 @@
                     }
                 });
             } catch (UnavailableException e) {
-<<<<<<< HEAD
-                throw new IllegalStateException(
-                        "Truncating tables requires all Cassandra nodes to be up and available.");
-=======
                 throw new IllegalStateException("Truncating tables requires all Cassandra nodes"
                         + " to be up and available.");
->>>>>>> c48323ac
             } catch (Exception e) {
                 throw Throwables.throwUncheckedException(e);
             }
@@ -1305,25 +1300,15 @@
 
                 for (TableReference table : tablesToDrop) {
                     CassandraVerifier.sanityCheckTableName(table);
-
-<<<<<<< HEAD
                         if (existingTables.contains(table)) {
                             if (client.describe_schema_versions().containsKey("UNREACHABLE")) {
-                                throw new PalantirRuntimeException("The nodes do not agree on the schema version");
+                                throw new IllegalStateException("The nodes do not agree on the schema version");
                             }
                             client.system_drop_column_family(internalTableName(table));
                             putMetadataWithoutChangingSettings(table, PtBytes.EMPTY_BYTE_ARRAY);
                         } else {
                             log.warn("Ignored call to drop a table ({}) that did not exist.", table);
                         }
-=======
-                    if (existingTables.contains(table)) {
-                        client.system_drop_column_family(internalTableName(table));
-                        putMetadataWithoutChangingSettings(table, PtBytes.EMPTY_BYTE_ARRAY);
-                    } else {
-                        log.warn("Ignored call to drop a table ({}) that did not exist.", table);
->>>>>>> c48323ac
-                    }
                 }
                 CassandraKeyValueServices.waitForSchemaVersions(
                         client,
