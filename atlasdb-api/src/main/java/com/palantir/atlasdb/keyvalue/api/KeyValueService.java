--- conflicted
+++ resolved
@@ -111,18 +111,11 @@
     @Produces(MediaType.APPLICATION_JSON)
     @Consumes(MediaType.APPLICATION_JSON)
     @Idempotent
-<<<<<<< HEAD
-    Map<byte[], RowColumnRangeIterator> getRowsColumnRange(@QueryParam("tableRef") TableReference tableRef,
-                                                           Iterable<byte[]> rows,
-                                                           @QueryParam("batchColumnRangeSelection") BatchColumnRangeSelection batchColumnRangeSelection,
-                                                           @QueryParam("timestamp") long timestamp);
-=======
     Map<byte[], RowColumnRangeIterator> getRowsColumnRange(
             @QueryParam("tableRef") TableReference tableRef,
             Iterable<byte[]> rows,
-            @QueryParam("columnRangeSelection") ColumnRangeSelection columnRangeSelection,
+            @QueryParam("batchColumnRangeSelection") BatchColumnRangeSelection columnRangeSelection,
             @QueryParam("timestamp") long timestamp);
->>>>>>> 364f0fba
 
     /**
      * Returns a single iterator over all matching cells. All columns for a given row are adjacent in the returned
@@ -137,11 +130,12 @@
     @Produces(MediaType.APPLICATION_JSON)
     @Consumes(MediaType.APPLICATION_JSON)
     @Idempotent
-    RowColumnRangeIterator getRowsColumnRange(@QueryParam("tableRef") TableReference tableRef,
-                                              Iterable<byte[]> rows,
-                                              @QueryParam("columnRangeSelection") ColumnRangeSelection columnRangeSelection,
-                                              @QueryParam("cellBatchHint") int cellBatchHint,
-                                              @QueryParam("timestamp") long timestamp);
+    RowColumnRangeIterator getRowsColumnRange(
+            @QueryParam("tableRef") TableReference tableRef,
+            Iterable<byte[]> rows,
+            @QueryParam("columnRangeSelection") ColumnRangeSelection columnRangeSelection,
+            @QueryParam("cellBatchHint") int cellBatchHint,
+            @QueryParam("timestamp") long timestamp);
 
     /**
      * Gets values from the key-value store.
