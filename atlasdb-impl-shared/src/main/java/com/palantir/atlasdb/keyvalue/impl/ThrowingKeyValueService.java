/**
 * Copyright 2015 Palantir Technologies
 *
 * Licensed under the BSD-3 License (the "License");
 * you may not use this file except in compliance with the License.
 * You may obtain a copy of the License at
 *
 * http://opensource.org/licenses/BSD-3-Clause
 *
 * Unless required by applicable law or agreed to in writing, software
 * distributed under the License is distributed on an "AS IS" BASIS,
 * WITHOUT WARRANTIES OR CONDITIONS OF ANY KIND, either express or implied.
 * See the License for the specific language governing permissions and
 * limitations under the License.
 */
package com.palantir.atlasdb.keyvalue.impl;

import java.util.Collection;
import java.util.Map;
import java.util.Set;

import com.google.common.collect.Multimap;
import com.palantir.atlasdb.keyvalue.api.BatchColumnRangeSelection;
import com.palantir.atlasdb.keyvalue.api.Cell;
import com.palantir.atlasdb.keyvalue.api.ColumnRangeSelection;
import com.palantir.atlasdb.keyvalue.api.ColumnSelection;
import com.palantir.atlasdb.keyvalue.api.KeyAlreadyExistsException;
import com.palantir.atlasdb.keyvalue.api.KeyValueService;
import com.palantir.atlasdb.keyvalue.api.RangeRequest;
import com.palantir.atlasdb.keyvalue.api.RowColumnRangeIterator;
import com.palantir.atlasdb.keyvalue.api.RowResult;
import com.palantir.atlasdb.keyvalue.api.TableReference;
import com.palantir.atlasdb.keyvalue.api.Value;
import com.palantir.common.annotation.Idempotent;
import com.palantir.common.annotation.NonIdempotent;
import com.palantir.common.base.ClosableIterator;
import com.palantir.util.paging.TokenBackedBasicResultsPage;

public class ThrowingKeyValueService implements KeyValueService {

    private final String errorMessage;
    private final Exception exception;

    public ThrowingKeyValueService(String errorMessage) {
        this.errorMessage = errorMessage;
        this.exception = new Exception("Provided for stack trace");
    }

    public ThrowingKeyValueService(Exception ex) {
        this.errorMessage = "Unable to create a key value service with the given preferences."
                + " This error was captured and delayed until now when the key value service was used."
                + " Consult the AtlasDB documentation on CHANGING DATABASE CREDENTIALS AND OTHER PARAMETERS.";
        this.exception = ex;
    }

    public IllegalStateException throwEx() {
        throw new IllegalStateException(errorMessage, exception);
    }

    @Override
    public void initializeFromFreshInstance() {
        // do nothing
    }

    @Override
    public void close() {
        // do nothing
    }

    @Override
    public void teardown() {
        // do nothing
    }

    @Override
    public Collection<? extends KeyValueService> getDelegates() {
        throw throwEx();
    }

    @Override
    @Idempotent
    public Map<Cell, Value> getRows(TableReference tableRef,
                                    Iterable<byte[]> rows,
                                    ColumnSelection columnSelection,
                                    long timestamp) {
        throw throwEx();
    }

    @Override
    @Idempotent
    public Map<Cell, Value> get(TableReference tableRef, Map<Cell, Long> timestampByCell) {
        throw throwEx();
    }

    @Override
    @Idempotent
    public Map<Cell, Long> getLatestTimestamps(TableReference tableRef, Map<Cell, Long> timestampByCell) {
        throw throwEx();
    }

    @Override
    @NonIdempotent
    public void put(TableReference tableRef, Map<Cell, byte[]> values, long timestamp) {
        throw throwEx();
    }

    @Override
    @NonIdempotent
    public void multiPut(Map<TableReference, ? extends Map<Cell, byte[]>> valuesByTable, long timestamp) {
        throw throwEx();
    }

    @Override
    @NonIdempotent
    public void putWithTimestamps(TableReference tableRef, Multimap<Cell, Value> values) {
        throw throwEx();
    }

    @Override
    public void putUnlessExists(TableReference tableRef, Map<Cell, byte[]> values) throws KeyAlreadyExistsException {
        throw throwEx();
    }

    @Override
    @Idempotent
    public void delete(TableReference tableRef, Multimap<Cell, Long> keys) {
        throw throwEx();
    }

    @Override
    @Idempotent
    public void truncateTable(TableReference tableRef) {
        throw throwEx();
    }

    @Override
    @Idempotent
    public void truncateTables(Set<TableReference> tableRefs) {
        throw throwEx();
    }

    @Override
    @Idempotent
    public ClosableIterator<RowResult<Value>> getRange(TableReference tableRef,
                                                       RangeRequest rangeRequest,
                                                       long timestamp) {
        throw throwEx();
    }

    @Override
    public ClosableIterator<RowResult<Set<Long>>> getRangeOfTimestamps(TableReference tableRef,
                                                                       RangeRequest rangeRequest,
                                                                       long timestamp) {
        throw throwEx();
    }

    @Override
    public ClosableIterator<RowResult<Set<Value>>> getRangeWithHistory(TableReference tableRef,
                                                                       RangeRequest rangeRequest,
                                                                       long timestamp) {
        throw throwEx();
    }

    @Override
    @Idempotent
    public Map<RangeRequest, TokenBackedBasicResultsPage<RowResult<Value>, byte[]>> getFirstBatchForRanges(
            TableReference tableRef,
            Iterable<RangeRequest> rangeRequests,
            long timestamp) {
        throw throwEx();
    }

    @Override
    @Idempotent
    public void dropTable(TableReference tableRef) {
        throw throwEx();
    }

    @Override
    @Idempotent
    public void dropTables(Set<TableReference> tableRefs) {
        throw throwEx();
    }

    @Override
    @Idempotent
    public void createTable(TableReference tableRef, byte[] tableMetadata) {
        throw throwEx();
    }

    @Override
    @Idempotent
    public Set<TableReference> getAllTableNames() {
        throw throwEx();
    }

    @Override
    @Idempotent
    public byte[] getMetadataForTable(TableReference tableRef) {
        throw throwEx();
    }

    @Override
    @Idempotent
    public Map<TableReference, byte[]> getMetadataForTables() {
        throw throwEx();
    }

    @Override
    @Idempotent
    public void putMetadataForTable(TableReference tableRef, byte[] metadata) {
        throw throwEx();
    }

    @Override
    @Idempotent
    public void addGarbageCollectionSentinelValues(TableReference tableRef, Set<Cell> cells) {
        throw throwEx();
    }

    @Override
    @Idempotent
    public Multimap<Cell, Long> getAllTimestamps(TableReference tableRef, Set<Cell> cells, long timestamp) {
        throw throwEx();
    }

    @Override
    public void createTables(Map<TableReference, byte[]> tableRefToTableMetadata) {
        throw throwEx();
    }

    @Override
    public void putMetadataForTables(Map<TableReference, byte[]> tableRefToMetadata) {
        throw throwEx();
    }

    @Override
    public void compactInternally(TableReference tableRef) {
        throw throwEx();
    }

    @Override
<<<<<<< HEAD
    public Map<byte[], RowColumnRangeIterator> getRowsColumnRange(TableReference tableRef, Iterable<byte[]> rows, BatchColumnRangeSelection columnRangeSelection, long timestamp) {
        throw throwEx();
    }

    @Override
    public RowColumnRangeIterator getRowsColumnRange(TableReference tableRef,
                                                     Iterable<byte[]> rows,
                                                     ColumnRangeSelection columnRangeSelection,
                                                     int cellBatchHint,
                                                     long timestamp) {
=======
    public Map<byte[], RowColumnRangeIterator> getRowsColumnRange(
            TableReference tableRef,
            Iterable<byte[]> rows,
            ColumnRangeSelection columnRangeSelection,
            long timestamp) {
>>>>>>> 364f0fba
        throw throwEx();
    }
}<|MERGE_RESOLUTION|>--- conflicted
+++ resolved
@@ -240,8 +240,11 @@
     }
 
     @Override
-<<<<<<< HEAD
-    public Map<byte[], RowColumnRangeIterator> getRowsColumnRange(TableReference tableRef, Iterable<byte[]> rows, BatchColumnRangeSelection columnRangeSelection, long timestamp) {
+    public Map<byte[], RowColumnRangeIterator> getRowsColumnRange(
+            TableReference tableRef,
+            Iterable<byte[]> rows,
+            BatchColumnRangeSelection columnRangeSelection,
+            long timestamp) {
         throw throwEx();
     }
 
@@ -251,13 +254,6 @@
                                                      ColumnRangeSelection columnRangeSelection,
                                                      int cellBatchHint,
                                                      long timestamp) {
-=======
-    public Map<byte[], RowColumnRangeIterator> getRowsColumnRange(
-            TableReference tableRef,
-            Iterable<byte[]> rows,
-            ColumnRangeSelection columnRangeSelection,
-            long timestamp) {
->>>>>>> 364f0fba
         throw throwEx();
     }
 }