package com.palantir.example.profile.schema.generated;

import java.util.Arrays;
import java.util.Collection;
import java.util.EnumSet;
import java.util.HashSet;
import java.util.Iterator;
import java.util.List;
import java.util.Map;
import java.util.Map.Entry;
import java.util.Set;
import java.util.SortedMap;
import java.util.concurrent.Callable;
import java.util.concurrent.ExecutorService;
import java.util.concurrent.TimeUnit;

import javax.annotation.Generated;


import com.google.common.base.Function;
import com.google.common.base.Joiner;
import com.google.common.base.MoreObjects;
import com.google.common.base.Objects;
import com.google.common.base.Optional;
import com.google.common.base.Supplier;
import com.google.common.collect.ArrayListMultimap;
import com.google.common.collect.Collections2;
import com.google.common.collect.ComparisonChain;
import com.google.common.collect.HashMultimap;
import com.google.common.collect.ImmutableList;
import com.google.common.collect.ImmutableMap;
import com.google.common.collect.ImmutableMultimap;
import com.google.common.collect.ImmutableSet;
import com.google.common.collect.Iterables;
import com.google.common.collect.Iterators;
import com.google.common.collect.Lists;
import com.google.common.collect.Maps;
import com.google.common.collect.Multimap;
import com.google.common.collect.Multimaps;
import com.google.common.collect.Sets;
import com.google.common.hash.Hashing;
import com.google.common.primitives.Bytes;
import com.google.common.primitives.UnsignedBytes;
import com.google.protobuf.InvalidProtocolBufferException;
import com.palantir.atlasdb.compress.CompressionUtils;
import com.palantir.atlasdb.encoding.PtBytes;
import com.palantir.atlasdb.keyvalue.api.Cell;
import com.palantir.atlasdb.keyvalue.api.ColumnRangeSelection;
import com.palantir.atlasdb.keyvalue.api.ColumnRangeSelections;
import com.palantir.atlasdb.keyvalue.api.ColumnSelection;
import com.palantir.atlasdb.keyvalue.api.Namespace;
import com.palantir.atlasdb.keyvalue.api.Prefix;
import com.palantir.atlasdb.keyvalue.api.RangeRequest;
import com.palantir.atlasdb.keyvalue.api.RowResult;
import com.palantir.atlasdb.keyvalue.api.SizedColumnRangeSelection;
import com.palantir.atlasdb.keyvalue.api.TableReference;
import com.palantir.atlasdb.keyvalue.impl.Cells;
import com.palantir.atlasdb.ptobject.EncodingUtils;
import com.palantir.atlasdb.table.api.AtlasDbDynamicMutableExpiringTable;
import com.palantir.atlasdb.table.api.AtlasDbDynamicMutablePersistentTable;
import com.palantir.atlasdb.table.api.AtlasDbMutableExpiringTable;
import com.palantir.atlasdb.table.api.AtlasDbMutablePersistentTable;
import com.palantir.atlasdb.table.api.AtlasDbNamedExpiringSet;
import com.palantir.atlasdb.table.api.AtlasDbNamedMutableTable;
import com.palantir.atlasdb.table.api.AtlasDbNamedPersistentSet;
import com.palantir.atlasdb.table.api.ColumnValue;
import com.palantir.atlasdb.table.api.TypedRowResult;
import com.palantir.atlasdb.table.description.ColumnValueDescription.Compression;
import com.palantir.atlasdb.table.description.ValueType;
import com.palantir.atlasdb.table.generation.ColumnValues;
import com.palantir.atlasdb.table.generation.Descending;
import com.palantir.atlasdb.table.generation.NamedColumnValue;
import com.palantir.atlasdb.transaction.api.AtlasDbConstraintCheckingMode;
import com.palantir.atlasdb.transaction.api.ConstraintCheckingTransaction;
import com.palantir.atlasdb.transaction.api.Transaction;
import com.palantir.common.base.AbortingVisitor;
import com.palantir.common.base.AbortingVisitors;
import com.palantir.common.base.BatchingVisitable;
import com.palantir.common.base.BatchingVisitableView;
import com.palantir.common.base.BatchingVisitables;
import com.palantir.common.base.Throwables;
import com.palantir.common.collect.IterableView;
import com.palantir.common.persist.Persistable;
import com.palantir.common.persist.Persistable.Hydrator;
import com.palantir.common.persist.Persistables;
import com.palantir.common.proxy.AsyncProxy;
import com.palantir.util.AssertUtils;
import com.palantir.util.crypto.Sha256Hash;


@Generated("com.palantir.atlasdb.table.description.render.TableRenderer")
public final class UserPhotosStreamValueTable implements
        AtlasDbMutablePersistentTable<UserPhotosStreamValueTable.UserPhotosStreamValueRow,
                                         UserPhotosStreamValueTable.UserPhotosStreamValueNamedColumnValue<?>,
                                         UserPhotosStreamValueTable.UserPhotosStreamValueRowResult>,
        AtlasDbNamedMutableTable<UserPhotosStreamValueTable.UserPhotosStreamValueRow,
                                    UserPhotosStreamValueTable.UserPhotosStreamValueNamedColumnValue<?>,
                                    UserPhotosStreamValueTable.UserPhotosStreamValueRowResult> {
    private final Transaction t;
    private final List<UserPhotosStreamValueTrigger> triggers;
    private final static String rawTableName = "user_photos_stream_value";
    private final TableReference tableRef;
    private final static ColumnSelection allColumns = getColumnSelection(UserPhotosStreamValueNamedColumn.values());

    static UserPhotosStreamValueTable of(Transaction t, Namespace namespace) {
        return new UserPhotosStreamValueTable(t, namespace, ImmutableList.<UserPhotosStreamValueTrigger>of());
    }

    static UserPhotosStreamValueTable of(Transaction t, Namespace namespace, UserPhotosStreamValueTrigger trigger, UserPhotosStreamValueTrigger... triggers) {
        return new UserPhotosStreamValueTable(t, namespace, ImmutableList.<UserPhotosStreamValueTrigger>builder().add(trigger).add(triggers).build());
    }

    static UserPhotosStreamValueTable of(Transaction t, Namespace namespace, List<UserPhotosStreamValueTrigger> triggers) {
        return new UserPhotosStreamValueTable(t, namespace, triggers);
    }

    private UserPhotosStreamValueTable(Transaction t, Namespace namespace, List<UserPhotosStreamValueTrigger> triggers) {
        this.t = t;
        this.tableRef = TableReference.create(namespace, rawTableName);
        this.triggers = triggers;
    }

    public static String getRawTableName() {
        return rawTableName;
    }

    public TableReference getTableRef() {
        return tableRef;
    }

    public String getTableName() {
        return tableRef.getQualifiedName();
    }

    public Namespace getNamespace() {
        return tableRef.getNamespace();
    }

    /**
     * <pre>
     * UserPhotosStreamValueRow {
     *   {@literal Long id};
     *   {@literal Long blockId};
     * }
     * </pre>
     */
    public static final class UserPhotosStreamValueRow implements Persistable, Comparable<UserPhotosStreamValueRow> {
        private final long id;
        private final long blockId;

        public static UserPhotosStreamValueRow of(long id, long blockId) {
            return new UserPhotosStreamValueRow(id, blockId);
        }

        private UserPhotosStreamValueRow(long id, long blockId) {
            this.id = id;
            this.blockId = blockId;
        }

        public long getId() {
            return id;
        }

        public long getBlockId() {
            return blockId;
        }

        public static Function<UserPhotosStreamValueRow, Long> getIdFun() {
            return new Function<UserPhotosStreamValueRow, Long>() {
                @Override
                public Long apply(UserPhotosStreamValueRow row) {
                    return row.id;
                }
            };
        }

        public static Function<UserPhotosStreamValueRow, Long> getBlockIdFun() {
            return new Function<UserPhotosStreamValueRow, Long>() {
                @Override
                public Long apply(UserPhotosStreamValueRow row) {
                    return row.blockId;
                }
            };
        }

        @Override
        public byte[] persistToBytes() {
            byte[] idBytes = EncodingUtils.encodeUnsignedVarLong(id);
            byte[] blockIdBytes = EncodingUtils.encodeUnsignedVarLong(blockId);
            return EncodingUtils.add(idBytes, blockIdBytes);
        }

        public static final Hydrator<UserPhotosStreamValueRow> BYTES_HYDRATOR = new Hydrator<UserPhotosStreamValueRow>() {
            @Override
            public UserPhotosStreamValueRow hydrateFromBytes(byte[] __input) {
                int __index = 0;
                Long id = EncodingUtils.decodeUnsignedVarLong(__input, __index);
                __index += EncodingUtils.sizeOfUnsignedVarLong(id);
                Long blockId = EncodingUtils.decodeUnsignedVarLong(__input, __index);
                __index += EncodingUtils.sizeOfUnsignedVarLong(blockId);
                return new UserPhotosStreamValueRow(id, blockId);
            }
        };

        @Override
        public String toString() {
            return MoreObjects.toStringHelper(getClass().getSimpleName())
                .add("id", id)
                .add("blockId", blockId)
                .toString();
        }

        @Override
        public boolean equals(Object obj) {
            if (this == obj) {
                return true;
            }
            if (obj == null) {
                return false;
            }
            if (getClass() != obj.getClass()) {
                return false;
            }
            UserPhotosStreamValueRow other = (UserPhotosStreamValueRow) obj;
            return Objects.equal(id, other.id) && Objects.equal(blockId, other.blockId);
        }

        @Override
        public int hashCode() {
            return Arrays.deepHashCode(new Object[]{ id, blockId });
        }

        @Override
        public int compareTo(UserPhotosStreamValueRow o) {
            return ComparisonChain.start()
                .compare(this.id, o.id)
                .compare(this.blockId, o.blockId)
                .result();
        }
    }

    public interface UserPhotosStreamValueNamedColumnValue<T> extends NamedColumnValue<T> { /* */ }

    /**
     * <pre>
     * Column value description {
     *   type: byte[];
     * }
     * </pre>
     */
    public static final class Value implements UserPhotosStreamValueNamedColumnValue<byte[]> {
        private final byte[] value;

        public static Value of(byte[] value) {
            return new Value(value);
        }

        private Value(byte[] value) {
            this.value = value;
        }

        @Override
        public String getColumnName() {
            return "value";
        }

        @Override
        public String getShortColumnName() {
            return "v";
        }

        @Override
        public byte[] getValue() {
            return value;
        }

        @Override
        public byte[] persistValue() {
            byte[] bytes = value;
            return CompressionUtils.compress(bytes, Compression.NONE);
        }

        @Override
        public byte[] persistColumnName() {
            return PtBytes.toCachedBytes("v");
        }

        public static final Hydrator<Value> BYTES_HYDRATOR = new Hydrator<Value>() {
            @Override
            public Value hydrateFromBytes(byte[] bytes) {
                bytes = CompressionUtils.decompress(bytes, Compression.NONE);
                return of(EncodingUtils.getBytesFromOffsetToEnd(bytes, 0));
            }
        };

        @Override
        public String toString() {
            return MoreObjects.toStringHelper(getClass().getSimpleName())
                .add("Value", this.value)
                .toString();
        }
    }

    public interface UserPhotosStreamValueTrigger {
        public void putUserPhotosStreamValue(Multimap<UserPhotosStreamValueRow, ? extends UserPhotosStreamValueNamedColumnValue<?>> newRows);
    }

    public static final class UserPhotosStreamValueRowResult implements TypedRowResult {
        private final RowResult<byte[]> row;

        public static UserPhotosStreamValueRowResult of(RowResult<byte[]> row) {
            return new UserPhotosStreamValueRowResult(row);
        }

        private UserPhotosStreamValueRowResult(RowResult<byte[]> row) {
            this.row = row;
        }

        @Override
        public UserPhotosStreamValueRow getRowName() {
            return UserPhotosStreamValueRow.BYTES_HYDRATOR.hydrateFromBytes(row.getRowName());
        }

        public static Function<UserPhotosStreamValueRowResult, UserPhotosStreamValueRow> getRowNameFun() {
            return new Function<UserPhotosStreamValueRowResult, UserPhotosStreamValueRow>() {
                @Override
                public UserPhotosStreamValueRow apply(UserPhotosStreamValueRowResult rowResult) {
                    return rowResult.getRowName();
                }
            };
        }

        public static Function<RowResult<byte[]>, UserPhotosStreamValueRowResult> fromRawRowResultFun() {
            return new Function<RowResult<byte[]>, UserPhotosStreamValueRowResult>() {
                @Override
                public UserPhotosStreamValueRowResult apply(RowResult<byte[]> rowResult) {
                    return new UserPhotosStreamValueRowResult(rowResult);
                }
            };
        }

        public boolean hasValue() {
            return row.getColumns().containsKey(PtBytes.toCachedBytes("v"));
        }

        public byte[] getValue() {
            byte[] bytes = row.getColumns().get(PtBytes.toCachedBytes("v"));
            if (bytes == null) {
                return null;
            }
            Value value = Value.BYTES_HYDRATOR.hydrateFromBytes(bytes);
            return value.getValue();
        }

        public static Function<UserPhotosStreamValueRowResult, byte[]> getValueFun() {
            return new Function<UserPhotosStreamValueRowResult, byte[]>() {
                @Override
                public byte[] apply(UserPhotosStreamValueRowResult rowResult) {
                    return rowResult.getValue();
                }
            };
        }

        @Override
        public String toString() {
            return MoreObjects.toStringHelper(getClass().getSimpleName())
                .add("RowName", getRowName())
                .add("Value", getValue())
                .toString();
        }
    }

    public enum UserPhotosStreamValueNamedColumn {
        VALUE {
            @Override
            public byte[] getShortName() {
                return PtBytes.toCachedBytes("v");
            }
        };

        public abstract byte[] getShortName();

        public static Function<UserPhotosStreamValueNamedColumn, byte[]> toShortName() {
            return new Function<UserPhotosStreamValueNamedColumn, byte[]>() {
                @Override
                public byte[] apply(UserPhotosStreamValueNamedColumn namedColumn) {
                    return namedColumn.getShortName();
                }
            };
        }
    }

    public static ColumnSelection getColumnSelection(Collection<UserPhotosStreamValueNamedColumn> cols) {
        return ColumnSelection.create(Collections2.transform(cols, UserPhotosStreamValueNamedColumn.toShortName()));
    }

    public static ColumnSelection getColumnSelection(UserPhotosStreamValueNamedColumn... cols) {
        return getColumnSelection(Arrays.asList(cols));
    }

    private static final Map<String, Hydrator<? extends UserPhotosStreamValueNamedColumnValue<?>>> shortNameToHydrator =
            ImmutableMap.<String, Hydrator<? extends UserPhotosStreamValueNamedColumnValue<?>>>builder()
                .put("v", Value.BYTES_HYDRATOR)
                .build();

    public Map<UserPhotosStreamValueRow, byte[]> getValues(Collection<UserPhotosStreamValueRow> rows) {
        Map<Cell, UserPhotosStreamValueRow> cells = Maps.newHashMapWithExpectedSize(rows.size());
        for (UserPhotosStreamValueRow row : rows) {
            cells.put(Cell.create(row.persistToBytes(), PtBytes.toCachedBytes("v")), row);
        }
        Map<Cell, byte[]> results = t.get(tableRef, cells.keySet());
        Map<UserPhotosStreamValueRow, byte[]> ret = Maps.newHashMapWithExpectedSize(results.size());
        for (Entry<Cell, byte[]> e : results.entrySet()) {
            byte[] val = Value.BYTES_HYDRATOR.hydrateFromBytes(e.getValue()).getValue();
            ret.put(cells.get(e.getKey()), val);
        }
        return ret;
    }

    public void putValue(UserPhotosStreamValueRow row, byte[] value) {
        put(ImmutableMultimap.of(row, Value.of(value)));
    }

    public void putValue(Map<UserPhotosStreamValueRow, byte[]> map) {
        Map<UserPhotosStreamValueRow, UserPhotosStreamValueNamedColumnValue<?>> toPut = Maps.newHashMapWithExpectedSize(map.size());
        for (Entry<UserPhotosStreamValueRow, byte[]> e : map.entrySet()) {
            toPut.put(e.getKey(), Value.of(e.getValue()));
        }
        put(Multimaps.forMap(toPut));
    }

    public void putValueUnlessExists(UserPhotosStreamValueRow row, byte[] value) {
        putUnlessExists(ImmutableMultimap.of(row, Value.of(value)));
    }

    public void putValueUnlessExists(Map<UserPhotosStreamValueRow, byte[]> map) {
        Map<UserPhotosStreamValueRow, UserPhotosStreamValueNamedColumnValue<?>> toPut = Maps.newHashMapWithExpectedSize(map.size());
        for (Entry<UserPhotosStreamValueRow, byte[]> e : map.entrySet()) {
            toPut.put(e.getKey(), Value.of(e.getValue()));
        }
        putUnlessExists(Multimaps.forMap(toPut));
    }

    @Override
    public void put(Multimap<UserPhotosStreamValueRow, ? extends UserPhotosStreamValueNamedColumnValue<?>> rows) {
        t.useTable(tableRef, this);
        t.put(tableRef, ColumnValues.toCellValues(rows));
        for (UserPhotosStreamValueTrigger trigger : triggers) {
            trigger.putUserPhotosStreamValue(rows);
        }
    }

    @Override
    public void putUnlessExists(Multimap<UserPhotosStreamValueRow, ? extends UserPhotosStreamValueNamedColumnValue<?>> rows) {
        Multimap<UserPhotosStreamValueRow, UserPhotosStreamValueNamedColumnValue<?>> existing = getRowsMultimap(rows.keySet());
        Multimap<UserPhotosStreamValueRow, UserPhotosStreamValueNamedColumnValue<?>> toPut = HashMultimap.create();
        for (Entry<UserPhotosStreamValueRow, ? extends UserPhotosStreamValueNamedColumnValue<?>> entry : rows.entries()) {
            if (!existing.containsEntry(entry.getKey(), entry.getValue())) {
                toPut.put(entry.getKey(), entry.getValue());
            }
        }
        put(toPut);
    }

    public void deleteValue(UserPhotosStreamValueRow row) {
        deleteValue(ImmutableSet.of(row));
    }

    public void deleteValue(Iterable<UserPhotosStreamValueRow> rows) {
        byte[] col = PtBytes.toCachedBytes("v");
        Set<Cell> cells = Cells.cellsWithConstantColumn(Persistables.persistAll(rows), col);
        t.delete(tableRef, cells);
    }

    @Override
    public void delete(UserPhotosStreamValueRow row) {
        delete(ImmutableSet.of(row));
    }

    @Override
    public void delete(Iterable<UserPhotosStreamValueRow> rows) {
        List<byte[]> rowBytes = Persistables.persistAll(rows);
        Set<Cell> cells = Sets.newHashSetWithExpectedSize(rowBytes.size());
        cells.addAll(Cells.cellsWithConstantColumn(rowBytes, PtBytes.toCachedBytes("v")));
        t.delete(tableRef, cells);
    }

    @Override
    public Optional<UserPhotosStreamValueRowResult> getRow(UserPhotosStreamValueRow row) {
        return getRow(row, allColumns);
    }

    @Override
    public Optional<UserPhotosStreamValueRowResult> getRow(UserPhotosStreamValueRow row, ColumnSelection columns) {
        byte[] bytes = row.persistToBytes();
        RowResult<byte[]> rowResult = t.getRows(tableRef, ImmutableSet.of(bytes), columns).get(bytes);
        if (rowResult == null) {
            return Optional.absent();
        } else {
            return Optional.of(UserPhotosStreamValueRowResult.of(rowResult));
        }
    }

    @Override
    public List<UserPhotosStreamValueRowResult> getRows(Iterable<UserPhotosStreamValueRow> rows) {
        return getRows(rows, allColumns);
    }

    @Override
    public List<UserPhotosStreamValueRowResult> getRows(Iterable<UserPhotosStreamValueRow> rows, ColumnSelection columns) {
        SortedMap<byte[], RowResult<byte[]>> results = t.getRows(tableRef, Persistables.persistAll(rows), columns);
        List<UserPhotosStreamValueRowResult> rowResults = Lists.newArrayListWithCapacity(results.size());
        for (RowResult<byte[]> row : results.values()) {
            rowResults.add(UserPhotosStreamValueRowResult.of(row));
        }
        return rowResults;
    }

    @Override
    public List<UserPhotosStreamValueRowResult> getAsyncRows(Iterable<UserPhotosStreamValueRow> rows, ExecutorService exec) {
        return getAsyncRows(rows, allColumns, exec);
    }

    @Override
    public List<UserPhotosStreamValueRowResult> getAsyncRows(final Iterable<UserPhotosStreamValueRow> rows, final ColumnSelection columns, ExecutorService exec) {
        Callable<List<UserPhotosStreamValueRowResult>> c =
                new Callable<List<UserPhotosStreamValueRowResult>>() {
            @Override
            public List<UserPhotosStreamValueRowResult> call() {
                return getRows(rows, columns);
            }
        };
        return AsyncProxy.create(exec.submit(c), List.class);
    }

    @Override
    public List<UserPhotosStreamValueNamedColumnValue<?>> getRowColumns(UserPhotosStreamValueRow row) {
        return getRowColumns(row, allColumns);
    }

    @Override
    public List<UserPhotosStreamValueNamedColumnValue<?>> getRowColumns(UserPhotosStreamValueRow row, ColumnSelection columns) {
        byte[] bytes = row.persistToBytes();
        RowResult<byte[]> rowResult = t.getRows(tableRef, ImmutableSet.of(bytes), columns).get(bytes);
        if (rowResult == null) {
            return ImmutableList.of();
        } else {
            List<UserPhotosStreamValueNamedColumnValue<?>> ret = Lists.newArrayListWithCapacity(rowResult.getColumns().size());
            for (Entry<byte[], byte[]> e : rowResult.getColumns().entrySet()) {
                ret.add(shortNameToHydrator.get(PtBytes.toString(e.getKey())).hydrateFromBytes(e.getValue()));
            }
            return ret;
        }
    }

    @Override
    public Multimap<UserPhotosStreamValueRow, UserPhotosStreamValueNamedColumnValue<?>> getRowsMultimap(Iterable<UserPhotosStreamValueRow> rows) {
        return getRowsMultimapInternal(rows, allColumns);
    }

    @Override
    public Multimap<UserPhotosStreamValueRow, UserPhotosStreamValueNamedColumnValue<?>> getRowsMultimap(Iterable<UserPhotosStreamValueRow> rows, ColumnSelection columns) {
        return getRowsMultimapInternal(rows, columns);
    }

    @Override
    public Multimap<UserPhotosStreamValueRow, UserPhotosStreamValueNamedColumnValue<?>> getAsyncRowsMultimap(Iterable<UserPhotosStreamValueRow> rows, ExecutorService exec) {
        return getAsyncRowsMultimap(rows, allColumns, exec);
    }

    @Override
    public Multimap<UserPhotosStreamValueRow, UserPhotosStreamValueNamedColumnValue<?>> getAsyncRowsMultimap(final Iterable<UserPhotosStreamValueRow> rows, final ColumnSelection columns, ExecutorService exec) {
        Callable<Multimap<UserPhotosStreamValueRow, UserPhotosStreamValueNamedColumnValue<?>>> c =
                new Callable<Multimap<UserPhotosStreamValueRow, UserPhotosStreamValueNamedColumnValue<?>>>() {
            @Override
            public Multimap<UserPhotosStreamValueRow, UserPhotosStreamValueNamedColumnValue<?>> call() {
                return getRowsMultimapInternal(rows, columns);
            }
        };
        return AsyncProxy.create(exec.submit(c), Multimap.class);
    }

    private Multimap<UserPhotosStreamValueRow, UserPhotosStreamValueNamedColumnValue<?>> getRowsMultimapInternal(Iterable<UserPhotosStreamValueRow> rows, ColumnSelection columns) {
        SortedMap<byte[], RowResult<byte[]>> results = t.getRows(tableRef, Persistables.persistAll(rows), columns);
        return getRowMapFromRowResults(results.values());
    }

    private static Multimap<UserPhotosStreamValueRow, UserPhotosStreamValueNamedColumnValue<?>> getRowMapFromRowResults(Collection<RowResult<byte[]>> rowResults) {
        Multimap<UserPhotosStreamValueRow, UserPhotosStreamValueNamedColumnValue<?>> rowMap = HashMultimap.create();
        for (RowResult<byte[]> result : rowResults) {
            UserPhotosStreamValueRow row = UserPhotosStreamValueRow.BYTES_HYDRATOR.hydrateFromBytes(result.getRowName());
            for (Entry<byte[], byte[]> e : result.getColumns().entrySet()) {
                rowMap.put(row, shortNameToHydrator.get(PtBytes.toString(e.getKey())).hydrateFromBytes(e.getValue()));
            }
        }
        return rowMap;
    }

    @Override
    public Map<UserPhotosStreamValueRow, BatchingVisitable<UserPhotosStreamValueNamedColumnValue<?>>> getRowsColumnRange(Iterable<UserPhotosStreamValueRow> rows, SizedColumnRangeSelection columnRangeSelection) {
        Map<byte[], BatchingVisitable<Map.Entry<Cell, byte[]>>> results = t.getRowsColumnRange(tableRef, Persistables.persistAll(rows), columnRangeSelection);
        Map<UserPhotosStreamValueRow, BatchingVisitable<UserPhotosStreamValueNamedColumnValue<?>>> transformed = Maps.newHashMapWithExpectedSize(results.size());
        for (Entry<byte[], BatchingVisitable<Map.Entry<Cell, byte[]>>> e : results.entrySet()) {
            UserPhotosStreamValueRow row = UserPhotosStreamValueRow.BYTES_HYDRATOR.hydrateFromBytes(e.getKey());
            BatchingVisitable<UserPhotosStreamValueNamedColumnValue<?>> bv = BatchingVisitables.transform(e.getValue(), result -> {
                return shortNameToHydrator.get(PtBytes.toString(result.getKey().getColumnName())).hydrateFromBytes(result.getValue());
            });
            transformed.put(row, bv);
        }
        return transformed;
    }

    @Override
    public Iterator<Map.Entry<UserPhotosStreamValueRow, UserPhotosStreamValueNamedColumnValue<?>>> getRowsColumnRange(Iterable<UserPhotosStreamValueRow> rows, ColumnRangeSelection columnRangeSelection, int batchHint) {
        Iterator<Map.Entry<Cell, byte[]>> results = t.getRowsColumnRange(getTableRef(), Persistables.persistAll(rows), columnRangeSelection, batchHint);
        return Iterators.transform(results, e -> {
            UserPhotosStreamValueRow row = UserPhotosStreamValueRow.BYTES_HYDRATOR.hydrateFromBytes(e.getKey().getRowName());
            UserPhotosStreamValueNamedColumnValue<?> colValue = shortNameToHydrator.get(PtBytes.toString(e.getKey().getColumnName())).hydrateFromBytes(e.getValue());
            return Maps.immutableEntry(row, colValue);
        });
    }

    public BatchingVisitableView<UserPhotosStreamValueRowResult> getAllRowsUnordered() {
        return getAllRowsUnordered(allColumns);
    }

    public BatchingVisitableView<UserPhotosStreamValueRowResult> getAllRowsUnordered(ColumnSelection columns) {
        return BatchingVisitables.transform(t.getRange(tableRef, RangeRequest.builder().retainColumns(columns).build()),
                new Function<RowResult<byte[]>, UserPhotosStreamValueRowResult>() {
            @Override
            public UserPhotosStreamValueRowResult apply(RowResult<byte[]> input) {
                return UserPhotosStreamValueRowResult.of(input);
            }
        });
    }

    @Override
    public List<String> findConstraintFailures(Map<Cell, byte[]> writes,
                                               ConstraintCheckingTransaction transaction,
                                               AtlasDbConstraintCheckingMode constraintCheckingMode) {
        return ImmutableList.of();
    }

    @Override
    public List<String> findConstraintFailuresNoRead(Map<Cell, byte[]> writes,
                                                     AtlasDbConstraintCheckingMode constraintCheckingMode) {
        return ImmutableList.of();
    }

    /**
     * This exists to avoid unused import warnings
     * {@link AbortingVisitor}
     * {@link AbortingVisitors}
     * {@link ArrayListMultimap}
     * {@link Arrays}
     * {@link AssertUtils}
     * {@link AsyncProxy}
     * {@link AtlasDbConstraintCheckingMode}
     * {@link AtlasDbDynamicMutableExpiringTable}
     * {@link AtlasDbDynamicMutablePersistentTable}
     * {@link AtlasDbMutableExpiringTable}
     * {@link AtlasDbMutablePersistentTable}
     * {@link AtlasDbNamedExpiringSet}
     * {@link AtlasDbNamedMutableTable}
     * {@link AtlasDbNamedPersistentSet}
     * {@link BatchingVisitable}
     * {@link BatchingVisitableView}
     * {@link BatchingVisitables}
     * {@link Bytes}
     * {@link Callable}
     * {@link Cell}
     * {@link Cells}
     * {@link Collection}
     * {@link Collections2}
     * {@link ColumnRangeSelection}
     * {@link ColumnRangeSelections}
     * {@link ColumnSelection}
     * {@link ColumnValue}
     * {@link ColumnValues}
     * {@link ComparisonChain}
     * {@link Compression}
     * {@link CompressionUtils}
     * {@link ConstraintCheckingTransaction}
     * {@link Descending}
     * {@link EncodingUtils}
     * {@link Entry}
     * {@link EnumSet}
     * {@link ExecutorService}
     * {@link Function}
     * {@link Generated}
     * {@link HashMultimap}
     * {@link HashSet}
     * {@link Hashing}
     * {@link Hydrator}
     * {@link ImmutableList}
     * {@link ImmutableMap}
     * {@link ImmutableMultimap}
     * {@link ImmutableSet}
     * {@link InvalidProtocolBufferException}
     * {@link IterableView}
     * {@link Iterables}
     * {@link Iterator}
     * {@link Iterators}
     * {@link Joiner}
     * {@link List}
     * {@link Lists}
     * {@link Map}
     * {@link Maps}
     * {@link MoreObjects}
     * {@link Multimap}
     * {@link Multimaps}
     * {@link NamedColumnValue}
     * {@link Namespace}
     * {@link Objects}
     * {@link Optional}
     * {@link Persistable}
     * {@link Persistables}
     * {@link Prefix}
     * {@link PtBytes}
     * {@link RangeRequest}
     * {@link RowResult}
     * {@link Set}
     * {@link Sets}
     * {@link Sha256Hash}
     * {@link SizedColumnRangeSelection}
     * {@link SortedMap}
     * {@link Supplier}
     * {@link TableReference}
     * {@link Throwables}
     * {@link TimeUnit}
     * {@link Transaction}
     * {@link TypedRowResult}
     * {@link UnsignedBytes}
     * {@link ValueType}
     */
<<<<<<< HEAD
    static String __CLASS_HASH = "SmYVPLCQ6NADnMM6IzLoPg==";
=======
    static String __CLASS_HASH = "jHXwPpmc5Ay3gKn9eZC8Gg==";
>>>>>>> ac755b2a
}<|MERGE_RESOLUTION|>--- conflicted
+++ resolved
@@ -733,9 +733,5 @@
      * {@link UnsignedBytes}
      * {@link ValueType}
      */
-<<<<<<< HEAD
-    static String __CLASS_HASH = "SmYVPLCQ6NADnMM6IzLoPg==";
-=======
-    static String __CLASS_HASH = "jHXwPpmc5Ay3gKn9eZC8Gg==";
->>>>>>> ac755b2a
+    static String __CLASS_HASH = "t58IjZtpdGvphNV/ppNVQg==";
 }