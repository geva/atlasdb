--- conflicted
+++ resolved
@@ -33,17 +33,13 @@
     public static final TableReference SCRUB_TABLE = TableReference.createWithEmptyNamespace("_scrub");
     public static final TableReference NAMESPACE_TABLE = TableReference.createWithEmptyNamespace("_namespace");
     public static final TableReference TIMESTAMP_TABLE = TableReference.createWithEmptyNamespace("_timestamp");
-<<<<<<< HEAD
-    public static final TableReference METADATA_TABLE = TableReference.createWithEmptyNamespace("_metadata");
 
-    public static final TableReference ORACLE_METADATA_TABLE = TableReference.createWithEmptyNamespace("atlasdb_metadata");
+    public static final TableReference DEFAULT_METADATA_TABLE = TableReference.createWithEmptyNamespace("_metadata");
+    public static final TableReference DEFAULT_ORACLE_METADATA_TABLE = TableReference.createWithEmptyNamespace("atlasdb_metadata");
+
     public static final String ORACLE_NAME_MAPPING_TABLE = "atlasdb_table_names";
     public static final String ORACLE_OVERFLOW_SEQUENCE = "overflow_seq";
 
-=======
-    public static final TableReference DEFAULT_METADATA_TABLE = TableReference.createWithEmptyNamespace("_metadata");
-    public static final TableReference DEFAULT_ORACLE_METADATA_TABLE = TableReference.createWithEmptyNamespace("atlasdb_metadata");
->>>>>>> 82c1f5e0
     public static final String NAMESPACE_PREFIX = "_n_";
     public static final String NAMESPACE_SHORT_COLUMN_NAME = "s";
     public static final byte[] NAMESPACE_SHORT_COLUMN_BYTES = PtBytes.toBytes(NAMESPACE_SHORT_COLUMN_NAME);
