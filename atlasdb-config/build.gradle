apply plugin: 'org.inferred.processors'

apply from: "../gradle/shared.gradle"

dependencies {
    compile project(':atlasdb-api')
    compile project(':atlasdb-impl-shared')
    compile project(':leader-election-impl')
    compile project(':lock-impl')

    compile group: 'com.netflix.feign', name: 'feign-jackson'
    compile (group: 'com.netflix.feign', name: 'feign-jaxrs') {
        exclude module: 'jsr311-api'
    }
    // versions below 8.10.0 have a bug where POST requests must have a body
    compile group: 'com.netflix.feign', name: 'feign-okhttp'
    compile group: 'javax.validation', name: 'validation-api'
    compile group: 'com.palantir.config.crypto', name: 'encrypted-config-value-module'

    compile group: 'com.fasterxml.jackson.core', name: 'jackson-databind'
    compile group: 'com.fasterxml.jackson.dataformat', name: 'jackson-dataformat-yaml'
    compile group: 'io.dropwizard', name: 'dropwizard-jackson'
    compile group: 'com.google.code.findbugs', name: 'annotations'

    processor group: 'org.immutables', name: 'value'
    processor 'com.google.auto.service:auto-service:1.0-rc2'

    testCompile group: "org.jmock", name: "jmock", version: libVersions.jmock
<<<<<<< HEAD
    testCompile 'org.mockito:mockito-core:' + libVersions.mockito
    testCompile ("com.github.tomakehurst:wiremock:1.57") {
        exclude group: 'com.fasterxml.jackson.core', module: 'jackson-core'
    }
=======
    testCompile group: 'org.mockito', name: 'mockito-core'
>>>>>>> 56ae2469
}<|MERGE_RESOLUTION|>--- conflicted
+++ resolved
@@ -26,12 +26,8 @@
     processor 'com.google.auto.service:auto-service:1.0-rc2'
 
     testCompile group: "org.jmock", name: "jmock", version: libVersions.jmock
-<<<<<<< HEAD
-    testCompile 'org.mockito:mockito-core:' + libVersions.mockito
+    testCompile group: 'org.mockito', name: 'mockito-core'
     testCompile ("com.github.tomakehurst:wiremock:1.57") {
         exclude group: 'com.fasterxml.jackson.core', module: 'jackson-core'
     }
-=======
-    testCompile group: 'org.mockito', name: 'mockito-core'
->>>>>>> 56ae2469
 }