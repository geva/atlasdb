--- conflicted
+++ resolved
@@ -70,22 +70,7 @@
         if (timestampServiceCreationInfo == null) {
             timestampServiceCreationInfo = ThreadDumps.programmaticThreadDump();
         } else {
-<<<<<<< HEAD
-            if (!leaderConfig.isPresent()) {
-                DebugLogger.logger.error("Timestamp service fetched for a second time, and there is no leader config."
-                        + "This means that you may soon encounter the MultipleRunningTimestampServices error."
-                        + "Now outputting thread dumps from both fetches of the timestamp service...");
-            } else {
-                DebugLogger.logger.warn("Timestamp service fetched for a second time. This is only OK if you are "
-                        + "running in an HA configuration and have just had a leadership election. "
-                        + "You do have a leader config, but we're printing thread dumps from both fetches of the "
-                        + "timestamp service, in case this second service was created in error.");
-            }
-            DebugLogger.logger.error("First thread dump: {}", timestampServiceCreationInfo);
-            DebugLogger.logger.error("Second thread dump: {}", threadDump);
-=======
             handleMultipleTimestampFetch();
->>>>>>> 6ced2e59
         }
 
         return timestampService.get();
